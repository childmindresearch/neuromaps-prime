--- conflicted
+++ resolved
@@ -18,14 +18,10 @@
     description: Yerkes19 macaque atlas
     volumes:
       500um:
-<<<<<<< HEAD
-        T1w: /url/to/src-Yerkes19_res-0p50mm_T1w.nii.gz
+        T1w: share/Inputs/Yerkes19/src-Yerkes19_res-0p50mm_T1w.nii.gz
     annotations:
       250um:
         ampa: share/resources/Yerkes19/annotations/macaque_acq-ampa_0.25mm_n-3_1_17.func.gii
-=======
-        T1w: share/Inputs/Yerkes19/src-Yerkes19_res-0p50mm_T1w.nii.gz
->>>>>>> d3d77a23
 
 edges:
   volume_to_volume:
