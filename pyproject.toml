--- conflicted
+++ resolved
@@ -13,7 +13,6 @@
   "License :: OSI Approved",
   "Programming Language :: Python :: 3 :: Only"
 ]
-<<<<<<< HEAD
 dependencies = [
   "niwrap>=0.6.3",
   "nibabel>=5.2.1",
@@ -24,9 +23,6 @@
   "pydantic>=2.12.3",
   "scipy>=1.15.3"
 ]
-=======
-dependencies = ["niwrap>=0.6.3", "nibabel>=5.2.1"]
->>>>>>> fef2d58f
 
 [dependency-groups]
 dev = [
